--- conflicted
+++ resolved
@@ -17,10 +17,7 @@
           attestors:
             - entries:
                 - keyless:
-<<<<<<< HEAD
                     subject: "https://github.com/koteev-m/news_bot/.github/workflows/*@refs/*/*"
-=======
                     subject: "https://github.com/koteev-m/news_bot/.github/workflows/*@refs/*"
->>>>>>> 73aeaf8e
                     issuer: "https://token.actions.githubusercontent.com"
           mutateDigest: true